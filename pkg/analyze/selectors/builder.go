package selectors

import (
	"github.com/scylladb/scylla-operator/pkg/analyze/sources"
	"reflect"
)

type Selector struct {
	resources   map[string]reflect.Type
	constraints map[string][]*constraint
	assertion   map[string]*predicate
	relations   []*relation
}

func Type[T any]() reflect.Type {
	return reflect.TypeFor[T]()
}

func Select(label string, typ reflect.Type) *Selector {
	return (&Selector{
		resources:   make(map[string]reflect.Type),
		constraints: make(map[string][]*constraint),
		assertion:   make(map[string]*predicate),
		relations:   make([]*relation, 0),
	}).Select(label, typ)
}

func (b *Selector) Select(label string, typ reflect.Type) *Selector {
	if _, exists := b.resources[label]; exists {
		panic("TODO: Handle duplicate labels")
	}

	b.resources[label] = typ

	return b
}

// SelectPhantom Defines a resource that should not exist in the cluster.
func (b *Selector) SelectPhantom(label string, typ reflect.Type) *Selector {
	panic("not implemented")
}

func (b *Selector) Filter(label string, f any) *Selector {
	typ, defined := b.resources[label]
	if !defined {
		panic("TODO: Handle undefined labels in Filter")
	}

	constraint := newConstraint(label, f)
	if constraint.Labels()[label] != reflect.PointerTo(typ) {
		panic("TODO: Handle mismatched type in Filter")
	}

	b.constraints[label] = append(b.constraints[label], constraint)

	return b
}

<<<<<<< HEAD
// Relate Relates two resources labeled with lhs, rhs. f need not be commutative.
// For phantom resources, the following rules apply:
//   - phantom - phantom: this relation has no effect,
//   - phantom - non-phantom: guarantees that the non-phantom resource is not related to a non-phantom resource
//     that satisfies all requirements imposed on the phantom resource.
//   - non-phantom - non-phantom: guarantees that the lhs resource is related to the rhs resource which satisfies
//     all requirements imposed on the rhs resource.
func (b *Selector) Relate(lhs, rhs string, f any) *Selector {
	// TODO: Check input
=======
func (b *builder) Assert(label string, f any) *builder {
	typ, defined := b.resources[label]
	if !defined {
		panic("TODO: Handle undefined labels in Filter")
	}
>>>>>>> cac9f14f

	assertion := newPredicate(label, f)
	if assertion.Labels()[label] != reflect.PointerTo(typ) {
		panic("TODO: Handle mismatched type in Filter")
	}

	b.assertion[label] = assertion

	return b
}

func (b *builder) Relate(lhs, rhs string, f any) *builder {
	// TODO: Check input

	relation := newRelation(lhs, rhs, f)

	b.relations = append(b.relations, relation)

	return b
}

func (b *builder) Collect() func(*sources.DataSource2) []map[string]any {
	executor := newExecutor(
		b.resources,
		b.constraints,
		b.assertion,
		b.relations,
	)

	return func(ds *sources.DataSource2) []map[string]any {
		result := make([]map[string]any, 0)

		executor.execute(ds, func(resources map[string]any) bool {
			result = append(result, resources)
			return true
		})

		return result
	}
}

<<<<<<< HEAD
func (b *Selector) Collect(labels []string, function any) func(*sources.DataSource) {
=======
func (b *builder) ForEach(labels []string, function any) func(*sources.DataSource2) {
>>>>>>> cac9f14f
	for _, label := range labels {
		if _, contains := b.resources[label]; !contains {
			panic("TODO: Handle undefined label")
		}
	}

	callback := newFunction[bool](labels, function)
<<<<<<< HEAD
	executor := newExecutor(b.resources, b.constraints, b.relations)
	proxy := newFunction[bool]([]string{"allArgs"}, func(allArgs map[string]any) {
		callback.Call(allArgs)
	})

	return func(ds *sources.DataSource) {
		executor.execute(fromDataSource(ds), proxy)
	}
}

func (b *Selector) CollectAll(function any) func(*sources.DataSource) {
	callback := newFunction[bool]([]string{"allArgs"}, function)
	executor := newExecutor(b.resources, b.constraints, b.relations)
=======
	executor := newExecutor(
		b.resources,
		b.constraints,
		b.assertion,
		b.relations,
	)

	return func(ds *sources.DataSource2) {
		executor.execute(ds, func(resources map[string]any) bool {
			labels := callback.Labels()
			args := make(map[string]any, len(labels))

			for label, resource := range resources {
				if _, exists := labels[label]; !exists {
					continue
				}

				args[label] = resource
			}

			return callback.Call(args)
		})
	}
}
>>>>>>> cac9f14f

func (b *builder) Any() func(*sources.DataSource2) bool {
	executor := newExecutor(
		b.resources,
		b.constraints,
		b.assertion,
		b.relations,
	)

	return func(ds *sources.DataSource2) bool {
		result := false

		executor.execute(ds, func(_ map[string]any) bool {
			result = true
			return false
		})

		return result
	}

}<|MERGE_RESOLUTION|>--- conflicted
+++ resolved
@@ -35,11 +35,6 @@
 	return b
 }
 
-// SelectPhantom Defines a resource that should not exist in the cluster.
-func (b *Selector) SelectPhantom(label string, typ reflect.Type) *Selector {
-	panic("not implemented")
-}
-
 func (b *Selector) Filter(label string, f any) *Selector {
 	typ, defined := b.resources[label]
 	if !defined {
@@ -56,23 +51,11 @@
 	return b
 }
 
-<<<<<<< HEAD
-// Relate Relates two resources labeled with lhs, rhs. f need not be commutative.
-// For phantom resources, the following rules apply:
-//   - phantom - phantom: this relation has no effect,
-//   - phantom - non-phantom: guarantees that the non-phantom resource is not related to a non-phantom resource
-//     that satisfies all requirements imposed on the phantom resource.
-//   - non-phantom - non-phantom: guarantees that the lhs resource is related to the rhs resource which satisfies
-//     all requirements imposed on the rhs resource.
-func (b *Selector) Relate(lhs, rhs string, f any) *Selector {
-	// TODO: Check input
-=======
-func (b *builder) Assert(label string, f any) *builder {
+func (b *Selector) Assert(label string, f any) *Selector {
 	typ, defined := b.resources[label]
 	if !defined {
 		panic("TODO: Handle undefined labels in Filter")
 	}
->>>>>>> cac9f14f
 
 	assertion := newPredicate(label, f)
 	if assertion.Labels()[label] != reflect.PointerTo(typ) {
@@ -84,7 +67,7 @@
 	return b
 }
 
-func (b *builder) Relate(lhs, rhs string, f any) *builder {
+func (b *Selector) Relate(lhs, rhs string, f any) *Selector {
 	// TODO: Check input
 
 	relation := newRelation(lhs, rhs, f)
@@ -94,7 +77,7 @@
 	return b
 }
 
-func (b *builder) Collect() func(*sources.DataSource2) []map[string]any {
+func (b *Selector) Collect() func(*sources.DataSource2) []map[string]any {
 	executor := newExecutor(
 		b.resources,
 		b.constraints,
@@ -114,11 +97,7 @@
 	}
 }
 
-<<<<<<< HEAD
-func (b *Selector) Collect(labels []string, function any) func(*sources.DataSource) {
-=======
-func (b *builder) ForEach(labels []string, function any) func(*sources.DataSource2) {
->>>>>>> cac9f14f
+func (b *Selector) ForEach(labels []string, function any) func(*sources.DataSource2) {
 	for _, label := range labels {
 		if _, contains := b.resources[label]; !contains {
 			panic("TODO: Handle undefined label")
@@ -126,21 +105,6 @@
 	}
 
 	callback := newFunction[bool](labels, function)
-<<<<<<< HEAD
-	executor := newExecutor(b.resources, b.constraints, b.relations)
-	proxy := newFunction[bool]([]string{"allArgs"}, func(allArgs map[string]any) {
-		callback.Call(allArgs)
-	})
-
-	return func(ds *sources.DataSource) {
-		executor.execute(fromDataSource(ds), proxy)
-	}
-}
-
-func (b *Selector) CollectAll(function any) func(*sources.DataSource) {
-	callback := newFunction[bool]([]string{"allArgs"}, function)
-	executor := newExecutor(b.resources, b.constraints, b.relations)
-=======
 	executor := newExecutor(
 		b.resources,
 		b.constraints,
@@ -165,9 +129,8 @@
 		})
 	}
 }
->>>>>>> cac9f14f
 
-func (b *builder) Any() func(*sources.DataSource2) bool {
+func (b *Selector) Any() func(*sources.DataSource2) bool {
 	executor := newExecutor(
 		b.resources,
 		b.constraints,
@@ -185,5 +148,4 @@
 
 		return result
 	}
-
 }