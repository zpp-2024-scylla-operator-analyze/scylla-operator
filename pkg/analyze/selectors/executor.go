--- conflicted
+++ resolved
@@ -28,7 +28,7 @@
 }
 
 func filter(resources []any, label string, constraints []*constraint) []any {
-	result := make([]any, 0, len(resources)+1)
+	result := make([]any, 0, len(resources) + 1)
 
 resourceLoop:
 	for _, resource := range append(resources, nil) {
@@ -158,25 +158,6 @@
 	callback func(map[string]any) bool,
 	tuple []labeled[any],
 ) bool {
-<<<<<<< HEAD
-	idx := len(tuple)
-	if idx >= cap(tuple) {
-		return e.process(callback, tuple)
-	}
-
-	label := resources[idx].Label
-outer:
-	for _, resource := range resources[idx].Value {
-		labeled := labeled[any]{Label: label, Value: resource}
-
-		for other, relations := range relations[idx] {
-			for _, relation := range relations {
-				//fmt.Printf("other %d len %d cap %d\n", other, idx, cap(tuple))
-				if !relation.Check(tuple[other], labeled) {
-					continue outer
-				}
-				//fmt.Println(relation.Check(tuple[other], labeled))
-=======
 	if len(tuple) >= cap(tuple) {
 		return e.process(callback, tuple)
 	}
@@ -206,7 +187,6 @@
 				relation,
 			) {
 				continue rhs
->>>>>>> cac9f14f
 			}
 		}
 
@@ -220,20 +200,6 @@
 	return true
 }
 
-<<<<<<< HEAD
-func (e *executor) process(callback *function[bool], tuple []labeled[any]) bool {
-	labels := callback.Labels()
-	resources := make(map[string]any, len(labels))
-
-	for _, resource := range tuple {
-		resources[resource.Label] = resource.Value
-	}
-
-	args := map[string]any{
-		"allArgs": resources,
-	}
-	return callback.CallAsOne(args)
-=======
 func (e *executor) process(
 	callback func(map[string]any) bool,
 	tuple []labeled[any],
@@ -245,5 +211,4 @@
 	}
 
 	return callback(args)
->>>>>>> cac9f14f
 }